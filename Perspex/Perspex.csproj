﻿<?xml version="1.0" encoding="utf-8"?>
<Project ToolsVersion="12.0" DefaultTargets="Build" xmlns="http://schemas.microsoft.com/developer/msbuild/2003">
  <Import Project="$(MSBuildExtensionsPath)\$(MSBuildToolsVersion)\Microsoft.Common.props" Condition="Exists('$(MSBuildExtensionsPath)\$(MSBuildToolsVersion)\Microsoft.Common.props')" />
  <PropertyGroup>
    <MinimumVisualStudioVersion>11.0</MinimumVisualStudioVersion>
    <Configuration Condition=" '$(Configuration)' == '' ">Debug</Configuration>
    <Platform Condition=" '$(Platform)' == '' ">AnyCPU</Platform>
    <ProjectGuid>{3C9F40DA-D2A5-43A1-A272-E965876C6D46}</ProjectGuid>
    <OutputType>Library</OutputType>
    <AppDesignerFolder>Properties</AppDesignerFolder>
    <RootNamespace>Perspex</RootNamespace>
    <AssemblyName>Perspex</AssemblyName>
    <TargetFrameworkVersion>v4.5</TargetFrameworkVersion>
    <TargetFrameworkProfile>Profile7</TargetFrameworkProfile>
    <FileAlignment>512</FileAlignment>
    <ProjectTypeGuids>{786C830F-07A1-408B-BD7F-6EE04809D6DB};{FAE04EC0-301F-11D3-BF4B-00C04F79EFBC}</ProjectTypeGuids>
    <CodeContractsAssemblyMode>1</CodeContractsAssemblyMode>
  </PropertyGroup>
  <PropertyGroup Condition=" '$(Configuration)|$(Platform)' == 'Debug|AnyCPU' ">
    <DebugSymbols>true</DebugSymbols>
    <DebugType>full</DebugType>
    <Optimize>false</Optimize>
    <OutputPath>bin\Debug\</OutputPath>
    <DefineConstants>DEBUG;TRACE</DefineConstants>
    <ErrorReport>prompt</ErrorReport>
    <WarningLevel>4</WarningLevel>
    <CodeContractsEnableRuntimeChecking>True</CodeContractsEnableRuntimeChecking>
    <CodeContractsRuntimeOnlyPublicSurface>False</CodeContractsRuntimeOnlyPublicSurface>
    <CodeContractsRuntimeThrowOnFailure>True</CodeContractsRuntimeThrowOnFailure>
    <CodeContractsRuntimeCallSiteRequires>False</CodeContractsRuntimeCallSiteRequires>
    <CodeContractsRuntimeSkipQuantifiers>False</CodeContractsRuntimeSkipQuantifiers>
    <CodeContractsRunCodeAnalysis>True</CodeContractsRunCodeAnalysis>
    <CodeContractsNonNullObligations>True</CodeContractsNonNullObligations>
    <CodeContractsBoundsObligations>True</CodeContractsBoundsObligations>
    <CodeContractsArithmeticObligations>False</CodeContractsArithmeticObligations>
    <CodeContractsEnumObligations>False</CodeContractsEnumObligations>
    <CodeContractsRedundantAssumptions>False</CodeContractsRedundantAssumptions>
    <CodeContractsMissingPublicRequiresAsWarnings>True</CodeContractsMissingPublicRequiresAsWarnings>
    <CodeContractsInferRequires>True</CodeContractsInferRequires>
    <CodeContractsInferEnsures>False</CodeContractsInferEnsures>
    <CodeContractsInferObjectInvariants>False</CodeContractsInferObjectInvariants>
    <CodeContractsSuggestAssumptions>False</CodeContractsSuggestAssumptions>
    <CodeContractsSuggestRequires>True</CodeContractsSuggestRequires>
    <CodeContractsSuggestObjectInvariants>False</CodeContractsSuggestObjectInvariants>
    <CodeContractsRunInBackground>True</CodeContractsRunInBackground>
    <CodeContractsShowSquigglies>True</CodeContractsShowSquigglies>
    <CodeContractsUseBaseLine>False</CodeContractsUseBaseLine>
    <CodeContractsEmitXMLDocs>False</CodeContractsEmitXMLDocs>
    <CodeContractsCustomRewriterAssembly />
    <CodeContractsCustomRewriterClass />
    <CodeContractsLibPaths />
    <CodeContractsExtraRewriteOptions />
    <CodeContractsExtraAnalysisOptions />
    <CodeContractsSQLServerOption />
    <CodeContractsBaseLineFile />
    <CodeContractsCacheAnalysisResults>True</CodeContractsCacheAnalysisResults>
    <CodeContractsFailBuildOnWarnings>False</CodeContractsFailBuildOnWarnings>
    <CodeContractsRuntimeCheckingLevel>Full</CodeContractsRuntimeCheckingLevel>
    <CodeContractsReferenceAssembly>%28none%29</CodeContractsReferenceAssembly>
    <CodeContractsAnalysisWarningLevel>0</CodeContractsAnalysisWarningLevel>
  </PropertyGroup>
  <PropertyGroup Condition=" '$(Configuration)|$(Platform)' == 'Release|AnyCPU' ">
    <DebugType>pdbonly</DebugType>
    <Optimize>true</Optimize>
    <OutputPath>bin\Release\</OutputPath>
    <DefineConstants>TRACE</DefineConstants>
    <ErrorReport>prompt</ErrorReport>
    <WarningLevel>4</WarningLevel>
  </PropertyGroup>
  <ItemGroup>
    <Compile Include="Application.cs" />
    <Compile Include="BindingExtensions.cs" />
    <Compile Include="Controls\CheckBox.cs" />
    <Compile Include="Controls\ToggleButton.cs" />
    <Compile Include="Controls\LogicalChildren.cs" />
    <Compile Include="Controls\Panel.cs" />
    <Compile Include="Controls\StackPanel.cs" />
    <Compile Include="Input\IMouseDevice.cs" />
    <Compile Include="Input\IPointerDevice.cs" />
    <Compile Include="Input\IInputDevice.cs" />
    <Compile Include="Input\IInputManager.cs" />
    <Compile Include="Input\InputManager.cs" />
    <Compile Include="Input\Raw\RawInputEventArgs.cs" />
    <Compile Include="Input\Raw\RawMouseEventArgs.cs" />
<<<<<<< HEAD
    <Compile Include="Media\IStreamGeometryContextImpl.cs" />
    <Compile Include="Media\IStreamGeometryImpl.cs" />
    <Compile Include="Media\StreamGeometryContext.cs" />
    <Compile Include="Media\StreamGeometry.cs" />
    <Compile Include="Media\Geometry.cs" />
    <Compile Include="Shapes\Path.cs" />
    <Compile Include="Shapes\Shape.cs" />
=======
    <Compile Include="Platform\IRenderer.cs" />
>>>>>>> bdb9d44f
    <Compile Include="Styling\StyleBinding.cs" />
    <Compile Include="Classes.cs" />
    <Compile Include="Contract.cs" />
    <Compile Include="Controls\Border.cs" />
    <Compile Include="Controls\Button.cs" />
    <Compile Include="Controls\ContentPresenter.cs" />
    <Compile Include="Controls\ControlTemplate.cs" />
    <Compile Include="Controls\Decorator.cs" />
    <Compile Include="Controls\ContentControl.cs" />
    <Compile Include="Controls\Control.cs" />
    <Compile Include="Controls\ITemplatedControl.cs" />
    <Compile Include="Controls\TextBlock.cs" />
    <Compile Include="ILogical.cs" />
    <Compile Include="Input\PointerEventArgs.cs" />
    <Compile Include="Interactive.cs" />
    <Compile Include="IObservableDescription.cs" />
    <Compile Include="IVisual.cs" />
    <Compile Include="Styling\IStyler.cs" />
    <Compile Include="Styling\Styler.cs" />
    <Compile Include="Styling\IStyled.cs" />
    <Compile Include="Styling\StyleActivator.cs" />
    <Compile Include="Styling\IStyleable.cs" />
    <Compile Include="Styling\IStyle.cs" />
    <Compile Include="PriorityValue.cs" />
    <Compile Include="Layout\ILayoutable.cs" />
    <Compile Include="Layout\ILayoutManager.cs" />
    <Compile Include="Layout\ILayoutRoot.cs" />
    <Compile Include="Layout\LayoutManager.cs" />
    <Compile Include="Media\FormattedText.cs" />
    <Compile Include="Media\IDrawingContext.cs" />
    <Compile Include="Media\Brush.cs" />
    <Compile Include="Media\Color.cs" />
    <Compile Include="Media\ITextService.cs" />
    <Compile Include="Media\Matrix.cs" />
    <Compile Include="Media\Pen.cs" />
    <Compile Include="Media\SolidColorBrush.cs" />
    <Compile Include="RoutedEvent.cs" />
    <Compile Include="PerspexList.cs" />
    <Compile Include="PerspexObject.cs" />
    <Compile Include="PerspexProperty.cs" />
    <Compile Include="PerspexPropertyChangedEventArgs.cs" />
    <Compile Include="Point.cs" />
    <Compile Include="Styling\Selector.cs" />
    <Compile Include="RoutedEventArgs.cs" />
    <Compile Include="Styling\Selectors.cs" />
    <Compile Include="Setter.cs" />
    <Compile Include="Size.cs" />
    <Compile Include="Rect.cs" />
    <Compile Include="Controls\TemplatedControl.cs" />
    <Compile Include="Styling\Style.cs" />
    <Compile Include="Styling\Styles.cs" />
    <Compile Include="Themes\Default\CheckBoxStyle.cs" />
    <Compile Include="Themes\Default\ButtonStyle.cs" />
    <Compile Include="Themes\Default\DefaultTheme.cs" />
    <Compile Include="Thickness.cs" />
    <Compile Include="Visual.cs" />
    <Compile Include="Properties\AssemblyInfo.cs" />
    <Compile Include="VisualExtensions.cs" />
  </ItemGroup>
  <ItemGroup>
    <Reference Include="Splat">
      <HintPath>..\packages\Splat.1.1.1\lib\Portable-Net45+WinRT45+WP8\Splat.dll</HintPath>
    </Reference>
    <Reference Include="System.Reactive.Core">
      <HintPath>..\packages\Rx-Core.2.1.30214.0\lib\Portable-Net45+WinRT45+WP8\System.Reactive.Core.dll</HintPath>
    </Reference>
    <Reference Include="System.Reactive.Interfaces">
      <HintPath>..\packages\Rx-Interfaces.2.1.30214.0\lib\Portable-Net45+WinRT45+WP8\System.Reactive.Interfaces.dll</HintPath>
    </Reference>
    <Reference Include="System.Reactive.Linq">
      <HintPath>..\packages\Rx-Linq.2.1.30214.0\lib\Portable-Net45+WinRT45+WP8\System.Reactive.Linq.dll</HintPath>
    </Reference>
  </ItemGroup>
  <ItemGroup>
    <None Include="packages.config" />
  </ItemGroup>
  <ItemGroup />
  <Import Project="$(MSBuildExtensionsPath32)\Microsoft\Portable\$(TargetFrameworkVersion)\Microsoft.Portable.CSharp.targets" />
  <!-- To modify your build process, add your task inside one of the targets below and uncomment it. 
       Other similar extension points exist, see Microsoft.Common.targets.
  <Target Name="BeforeBuild">
  </Target>
  <Target Name="AfterBuild">
  </Target>
  -->
  <PropertyGroup>
    <StyleCopMSBuildTargetsFile>..\packages\StyleCop.MSBuild.4.7.46.0\tools\StyleCop.targets</StyleCopMSBuildTargetsFile>
  </PropertyGroup>
  <Import Condition="Exists('$(StyleCopMSBuildTargetsFile)')" Project="$(StyleCopMSBuildTargetsFile)" />
  <PropertyGroup>
    <StyleCopMSBuildMessageMissing>Failed to import StyleCop.MSBuild targets from '$(StyleCopMSBuildTargetsFile)'. The StyleCop.MSBuild package was either missing or incomplete when the project was loaded. Ensure that the package is present and then restart the build. If you are using an IDE (e.g. Visual Studio), reload the project before restarting the build.</StyleCopMSBuildMessageMissing>
    <StyleCopMSBuildMessagePresent>Failed to import StyleCop.MSBuild targets from '$(StyleCopMSBuildTargetsFile)'. The StyleCop.MSBuild package was either missing or incomplete when the project was loaded (but is now present). To fix this, restart the build. If you are using an IDE (e.g. Visual Studio), reload the project before restarting the build.</StyleCopMSBuildMessagePresent>
    <StyleCopMSBuildMessageRestore>Failed to import StyleCop.MSBuild targets from '$(StyleCopMSBuildTargetsFile)'. The StyleCop.MSBuild package was either missing or incomplete when the project was loaded. To fix this, restore the package and then restart the build. If you are using an IDE (e.g. Visual Studio), you may need to reload the project before restarting the build. Note that regular NuGet package restore (during build) does not work with this package because the package needs to be present before the project is loaded. If this is an automated build (e.g. CI server), you may want to ensure that the build process restores the StyleCop.MSBuild package before the project is built.</StyleCopMSBuildMessageRestore>
    <StyleCopMSBuildMessageRestored>Failed to import StyleCop.MSBuild targets from '$(StyleCopMSBuildTargetsFile)'. The StyleCop.MSBuild package was either missing or incomplete when the project was loaded (but is now present). To fix this, restart the build. If you are using an IDE (e.g. Visual Studio), reload the project before restarting the build. Note that when using regular NuGet package restore (during build) the package will not be available for the initial build because the package needs to be present before the project is loaded. If package restore executes successfully in the intitial build then the package will be available for subsequent builds. If this is an automated build (e.g. CI server), you may want to ensure that the build process restores the StyleCop.MSBuild package before the initial build.</StyleCopMSBuildMessageRestored>
  </PropertyGroup>
  <Target Name="StyleCopMSBuildTargetsNotFound">
    <Warning Condition="!Exists('$(StyleCopMSBuildTargetsFile)') And $(RestorePackages)!=true And $(StyleCopTreatErrorsAsWarnings)!=false" Text="$(StyleCopMSBuildMessageMissing)" />
    <Warning Condition="Exists('$(StyleCopMSBuildTargetsFile)')  And $(RestorePackages)!=true And $(StyleCopTreatErrorsAsWarnings)!=false" Text="$(StyleCopMSBuildMessagePresent)" />
    <Warning Condition="!Exists('$(StyleCopMSBuildTargetsFile)') And $(RestorePackages)==true And $(StyleCopTreatErrorsAsWarnings)!=false" Text="$(StyleCopMSBuildMessageRestore)" />
    <Warning Condition="Exists('$(StyleCopMSBuildTargetsFile)')  And $(RestorePackages)==true And $(StyleCopTreatErrorsAsWarnings)!=false" Text="$(StyleCopMSBuildMessageRestored)" />
    <Error Condition="!Exists('$(StyleCopMSBuildTargetsFile)') And $(RestorePackages)!=true And $(StyleCopTreatErrorsAsWarnings)==false" Text="$(StyleCopMSBuildMessageMissing)" />
    <Error Condition="Exists('$(StyleCopMSBuildTargetsFile)')  And $(RestorePackages)!=true And $(StyleCopTreatErrorsAsWarnings)==false" Text="$(StyleCopMSBuildMessagePresent)" />
    <Error Condition="!Exists('$(StyleCopMSBuildTargetsFile)') And $(RestorePackages)==true And $(StyleCopTreatErrorsAsWarnings)==false" Text="$(StyleCopMSBuildMessageRestore)" />
    <Error Condition="Exists('$(StyleCopMSBuildTargetsFile)')  And $(RestorePackages)==true And $(StyleCopTreatErrorsAsWarnings)==false" Text="$(StyleCopMSBuildMessageRestored)" />
  </Target>
  <PropertyGroup>
    <PrepareForBuildDependsOn Condition="!Exists('$(StyleCopMSBuildTargetsFile)')">StyleCopMSBuildTargetsNotFound;$(PrepareForBuildDependsOn)</PrepareForBuildDependsOn>
  </PropertyGroup>
</Project><|MERGE_RESOLUTION|>--- conflicted
+++ resolved
@@ -82,7 +82,6 @@
     <Compile Include="Input\InputManager.cs" />
     <Compile Include="Input\Raw\RawInputEventArgs.cs" />
     <Compile Include="Input\Raw\RawMouseEventArgs.cs" />
-<<<<<<< HEAD
     <Compile Include="Media\IStreamGeometryContextImpl.cs" />
     <Compile Include="Media\IStreamGeometryImpl.cs" />
     <Compile Include="Media\StreamGeometryContext.cs" />
@@ -90,9 +89,7 @@
     <Compile Include="Media\Geometry.cs" />
     <Compile Include="Shapes\Path.cs" />
     <Compile Include="Shapes\Shape.cs" />
-=======
     <Compile Include="Platform\IRenderer.cs" />
->>>>>>> bdb9d44f
     <Compile Include="Styling\StyleBinding.cs" />
     <Compile Include="Classes.cs" />
     <Compile Include="Contract.cs" />
