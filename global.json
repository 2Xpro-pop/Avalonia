--- conflicted
+++ resolved
@@ -1,13 +1,7 @@
 {
-<<<<<<< HEAD
-	"sdk": {
-		"version": "5.0.301"
-	},
-=======
     "sdk": {
         "version": "6.0.100"
     },
->>>>>>> a95a1e38
     "msbuild-sdks": {
         "Microsoft.Build.Traversal": "1.0.43",
         "MSBuild.Sdk.Extras": "2.0.54",
