--- conflicted
+++ resolved
@@ -34,12 +34,6 @@
             }
         }
 
-<<<<<<< HEAD
-        /// <inheritdoc/>
-        public bool CheckAccess() => _platform?.CurrentThreadIsLoopThread ?? true;
-
-        /// <inheritdoc/>
-=======
         /// <summary>
         /// Checks that the current thread is the UI thread.
         /// </summary>
@@ -51,7 +45,6 @@
         /// <exception cref="InvalidOperationException">
         /// The current thread is not the UI thread.
         /// </exception>
->>>>>>> 1beaa133
         public void VerifyAccess()
         {
             if (!CheckAccess())
