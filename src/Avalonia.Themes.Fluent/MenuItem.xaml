<Styles xmlns="https://github.com/avaloniaui"
        xmlns:x="http://schemas.microsoft.com/winfx/2006/xaml"
        xmlns:conv="clr-namespace:Avalonia.Controls.Converters;assembly=Avalonia.Controls"
        xmlns:sys="clr-namespace:System;assembly=netstandard">
  <Design.PreviewWith>
    <Border Padding="20"
            Width="400"
            Height="200">
      <Menu VerticalAlignment="Top">
        <MenuItem Header="File">
          <MenuItem Header="New"
                    InputGesture="Ctrl+N">
            <MenuItem Header="XML" />
          </MenuItem>
          <MenuItem Header="Open">
            <MenuItem.Icon>
              <CheckBox BorderThickness="0"
                        IsHitTestVisible="False"
                        IsChecked="True" />
            </MenuItem.Icon>
          </MenuItem>
          <Separator />
          <MenuItem Header="Exit"
                    InputGesture="Alt+F4" />
        </MenuItem>
        <MenuItem Header="Edit">
          <MenuItem Header="Go To">
            <MenuItem Header="Go To Line" />
          </MenuItem>
        </MenuItem>
        <MenuItem Header="View">
          <MenuItem Header="Designer"
                    InputGesture="Shift+F7" />
        </MenuItem>
        <MenuItem Header="Project">
          <MenuItem Header="Add class" />
        </MenuItem>
      </Menu>
    </Border>
  </Design.PreviewWith>

  <Styles.Resources>
    <conv:PlatformKeyGestureConverter x:Key="KeyGestureConverter" />
    <x:Double x:Key="MenuFlyoutSubItemPopupHorizontalOffset">-4</x:Double>
    <Thickness x:Key="MenuFlyoutScrollerMargin">0,4,0,4</Thickness>
    <Thickness x:Key="MenuIconPresenterMargin">0,0,12,0</Thickness>
    <Thickness x:Key="MenuInputGestureTextMargin">24,0,0,0</Thickness>
    <StreamGeometry x:Key="MenuItemChevronPathData">M 1,0 10,10 l -9,10 -1,-1 L 8,10 -0,1 Z</StreamGeometry>
  </Styles.Resources>

  <Style Selector="MenuItem">
    <Setter Property="Background" Value="{DynamicResource MenuFlyoutItemBackground}" />
    <Setter Property="BorderBrush" Value="{DynamicResource MenuFlyoutItemRevealBorderBrush}" />
    <Setter Property="Foreground" Value="{DynamicResource MenuFlyoutItemForeground}" />
    <Setter Property="Padding" Value="{DynamicResource MenuFlyoutItemThemePadding}" />
    <Setter Property="FontSize" Value="{DynamicResource ControlContentThemeFontSize}" />
    <Setter Property="Template">
      <ControlTemplate>
        <Panel>
          <Border Name="PART_LayoutRoot"
                  Padding="{TemplateBinding Padding}"
                  Background="{TemplateBinding Background}"
                  BorderBrush="{TemplateBinding BorderBrush}"
                  BorderThickness="{TemplateBinding BorderThickness}">
            <Grid>
              <Grid.ColumnDefinitions>
                <ColumnDefinition Width="Auto"
                                  SharedSizeGroup="MenuItemIcon" />
                <ColumnDefinition Width="*" />
                <ColumnDefinition Width="Auto"
                                  SharedSizeGroup="MenuItemIGT" />
                <ColumnDefinition Width="Auto"
                                  SharedSizeGroup="MenuItemChevron" />
              </Grid.ColumnDefinitions>
              <ContentPresenter Name="PART_IconPresenter"
                                Content="{TemplateBinding Icon}"
                                Width="16"
                                Height="16"
                                Margin="{DynamicResource MenuIconPresenterMargin}"
                                HorizontalAlignment="Center"
                                VerticalAlignment="Center" />

<<<<<<< HEAD
            <ContentPresenter Name="PART_HeaderPresenter"
                              Content="{TemplateBinding Header}"
                              VerticalAlignment="Center"
                              HorizontalAlignment="Stretch"
                              TextBlock.Foreground="{TemplateBinding Foreground}"
                              Grid.Column="1">
              <ContentPresenter.DataTemplates>
                <DataTemplate DataType="sys:String">
                  <AccessText Text="{Binding}" />
                </DataTemplate>
              </ContentPresenter.DataTemplates>
            </ContentPresenter>
            <TextBlock x:Name="PART_InputGestureText"
                       Grid.Column="2"
                       Classes="CaptionTextBlockStyle"
                       Margin="{DynamicResource MenuInputGestureTextMargin}"
                       Text="{TemplateBinding InputGesture,
                                              Converter={StaticResource KeyGestureConverter}}"
                       HorizontalAlignment="Right"
                       VerticalAlignment="Center" />
            <Path Name="PART_ChevronPath"
                  Stretch="Uniform"
                  Width="8"
                  Height="16"
                  Data="{StaticResource MenuItemChevronPathData}"
                  Margin="{DynamicResource MenuFlyoutItemChevronMargin}"
                  VerticalAlignment="Center"
                  Grid.Column="3" />
            <Popup Name="PART_Popup"
                   WindowManagerAddShadowHint="True"
                   PlacementMode="Right"
                   IsLightDismissEnabled="True"
                   IsOpen="{TemplateBinding IsSubMenuOpen, Mode=TwoWay}">
              <Border Background="{DynamicResource MenuFlyoutPresenterBackground}"
                      BorderBrush="{DynamicResource MenuFlyoutPresenterBorderBrush}"
                      BorderThickness="{DynamicResource MenuFlyoutPresenterBorderThemeThickness}"
                      Padding="{DynamicResource MenuFlyoutPresenterThemePadding}"
                      MaxWidth="{DynamicResource FlyoutThemeMaxWidth}"
                      MinHeight="{DynamicResource MenuFlyoutThemeMinHeight}"
                      HorizontalAlignment="Stretch"
                      CornerRadius="{DynamicResource OverlayCornerRadius}">
                <ScrollViewer>
                  <ItemsPresenter Name="PART_ItemsPresenter"
                                  Items="{TemplateBinding Items}"
                                  ItemsPanel="{TemplateBinding ItemsPanel}"
                                  ItemTemplate="{TemplateBinding ItemTemplate}"
                                  Margin="{DynamicResource MenuFlyoutScrollerMargin}"
                                  Grid.IsSharedSizeScope="True" />
                </ScrollViewer>
              </Border>
            </Popup>
          </Grid>
        </Border>
=======
              <ContentPresenter Name="PART_HeaderPresenter"
                                Content="{TemplateBinding Header}"
                                VerticalAlignment="Center"
                                HorizontalAlignment="Stretch"
                                TextBlock.Foreground="{TemplateBinding Foreground}"
                                Grid.Column="1">
                <ContentPresenter.DataTemplates>
                  <DataTemplate DataType="sys:String">
                    <AccessText Text="{Binding}" />
                  </DataTemplate>
                </ContentPresenter.DataTemplates>
              </ContentPresenter>
              <TextBlock x:Name="PART_InputGestureText"
                         Grid.Column="2"
                         Classes="CaptionTextBlockStyle"
                         Margin="{DynamicResource MenuInputGestureTextMargin}"
                         Text="{TemplateBinding InputGesture, Converter={StaticResource KeyGestureConverter}}"
                         HorizontalAlignment="Right"
                         VerticalAlignment="Center" />
              <Path Name="PART_ChevronPath"
                    Stretch="Uniform"
                    Width="8"
                    Height="16"
                    Data="{StaticResource MenuItemChevronPathData}"
                    Margin="{DynamicResource MenuFlyoutItemChevronMargin}"
                    VerticalAlignment="Center"
                    Grid.Column="3" />
            </Grid>
          </Border>
          <Popup Name="PART_Popup"
                 WindowManagerAddShadowHint="True"
                 PlacementMode="Right"
                 HorizontalOffset="{StaticResource MenuFlyoutSubItemPopupHorizontalOffset}"
                 StaysOpen="True"
                 IsOpen="{TemplateBinding IsSubMenuOpen, Mode=TwoWay}">
            <Border Background="{DynamicResource MenuFlyoutPresenterBackground}"
                    BorderBrush="{DynamicResource MenuFlyoutPresenterBorderBrush}"
                    BorderThickness="{DynamicResource MenuFlyoutPresenterBorderThemeThickness}"
                    Padding="{DynamicResource MenuFlyoutPresenterThemePadding}"
                    MaxWidth="{DynamicResource FlyoutThemeMaxWidth}"
                    MinHeight="{DynamicResource MenuFlyoutThemeMinHeight}"
                    HorizontalAlignment="Stretch"
                    CornerRadius="{DynamicResource OverlayCornerRadius}">
              <ScrollViewer>
                <ItemsPresenter Name="PART_ItemsPresenter"
                                Items="{TemplateBinding Items}"
                                ItemsPanel="{TemplateBinding ItemsPanel}"
                                ItemTemplate="{TemplateBinding ItemTemplate}"
                                Margin="{DynamicResource MenuFlyoutScrollerMargin}"
                                Grid.IsSharedSizeScope="True" />
              </ScrollViewer>
            </Border>
          </Popup>
        </Panel>
>>>>>>> 64928df1
      </ControlTemplate>
    </Setter>
  </Style>

  <Style Selector="Menu > MenuItem">
    <Setter Property="Template">
      <ControlTemplate>
        <Border Name="PART_LayoutRoot"
                Background="{TemplateBinding Background}"
                BorderBrush="{TemplateBinding BorderBrush}"
                BorderThickness="{TemplateBinding BorderThickness}">
          <Panel>
            <ContentPresenter Name="PART_HeaderPresenter"
                              Content="{TemplateBinding Header}"
                              VerticalAlignment="Center"
                              HorizontalAlignment="Stretch"
                              Margin="{TemplateBinding Padding}">
              <ContentPresenter.DataTemplates>
                <DataTemplate DataType="sys:String">
                  <AccessText Text="{Binding}" />
                </DataTemplate>
              </ContentPresenter.DataTemplates>
            </ContentPresenter>
            <Popup Name="PART_Popup"
                   WindowManagerAddShadowHint="False"
                   MinWidth="{Binding Bounds.Width, RelativeSource={RelativeSource TemplatedParent}}"
<<<<<<< HEAD
                   IsLightDismissEnabled="True"
                   IsOpen="{TemplateBinding IsSubMenuOpen, Mode=TwoWay}">
=======
                   IsOpen="{TemplateBinding IsSubMenuOpen, Mode=TwoWay}"
                   StaysOpen="True">
>>>>>>> 64928df1
              <Border Background="{DynamicResource MenuFlyoutPresenterBackground}"
                      BorderBrush="{DynamicResource MenuFlyoutPresenterBorderBrush}"
                      BorderThickness="{DynamicResource MenuFlyoutPresenterBorderThemeThickness}"
                      Padding="{DynamicResource MenuFlyoutPresenterThemePadding}"
                      MaxWidth="{DynamicResource FlyoutThemeMaxWidth}"
                      MinHeight="{DynamicResource MenuFlyoutThemeMinHeight}"
                      HorizontalAlignment="Stretch"
                      CornerRadius="{DynamicResource OverlayCornerRadius}">
                <ScrollViewer>
                  <ItemsPresenter Name="PART_ItemsPresenter"
                                  Items="{TemplateBinding Items}"
                                  ItemsPanel="{TemplateBinding ItemsPanel}"
                                  ItemTemplate="{TemplateBinding ItemTemplate}"
                                  Margin="{DynamicResource MenuFlyoutScrollerMargin}"
                                  Grid.IsSharedSizeScope="True" />
                </ScrollViewer>
              </Border>
            </Popup>
          </Panel>
        </Border>
      </ControlTemplate>
    </Setter>
  </Style>

  <Style Selector="MenuItem">
    <!--  Narrow padding should be used for mouse input, when non-narrow one should be used for touch input in future.  -->
    <Setter Property="Padding" Value="{StaticResource MenuFlyoutItemThemePaddingNarrow}" />
  </Style>

  <Style Selector="Menu > MenuItem">
    <!--  Custom padding for Menu > MenuItem  -->
    <Setter Property="Padding" Value="{StaticResource MenuBarItemPadding}" />
  </Style>

  <Style Selector="MenuItem /template/ ContentPresenter#PART_IconPresenter">
    <Setter Property="IsVisible" Value="False" />
  </Style>
  <Style Selector="MenuItem:icon /template/ ContentPresenter#PART_IconPresenter">
    <Setter Property="IsVisible" Value="True" />
  </Style>

  <Style Selector="MenuItem /template/ TextBlock#PART_InputGestureText">
    <Setter Property="Foreground" Value="{DynamicResource MenuFlyoutItemKeyboardAcceleratorTextForeground}" />
  </Style>
  <Style Selector="MenuItem /template/ Path#PART_ChevronPath">
    <Setter Property="Fill" Value="{DynamicResource MenuFlyoutSubItemChevron}" />
  </Style>

  <Style Selector="MenuItem:selected /template/ Border#PART_LayoutRoot">
    <Setter Property="Background" Value="{DynamicResource MenuFlyoutItemBackgroundPointerOver}" />
    <Setter Property="BorderBrush" Value="{DynamicResource MenuFlyoutItemBorderBrushPointerOver}" />
  </Style>
  <Style Selector="MenuItem:selected /template/ TextBlock#PART_InputGestureText">
    <Setter Property="Foreground" Value="{DynamicResource MenuFlyoutItemKeyboardAcceleratorTextForegroundPointerOver}" />
  </Style>
  <Style Selector="MenuItem:selected /template/ Path#PART_ChevronPath">
    <Setter Property="Fill" Value="{DynamicResource MenuFlyoutSubItemChevronPointerOver}" />
  </Style>

  <!--  Listen for PART_LayoutRoot:pointerover, so it will not be triggered when subitem is pressed  -->
  <Style Selector="MenuItem:pressed /template/ Border#PART_LayoutRoot:pointerover">
    <Setter Property="Background" Value="{DynamicResource MenuFlyoutItemBackgroundPressed}" />
    <Setter Property="BorderBrush" Value="{DynamicResource MenuFlyoutItemBorderBrushPressed}" />
  </Style>
  <Style Selector="MenuItem:pressed /template/ Border#PART_LayoutRoot:pointerover TextBlock#PART_InputGestureText">
    <Setter Property="Foreground" Value="{DynamicResource MenuFlyoutItemKeyboardAcceleratorTextForegroundPressed}" />
  </Style>
  <Style Selector="MenuItem:pressed /template/ Border#PART_LayoutRoot:pointerover Path#PART_ChevronPath">
    <Setter Property="Fill" Value="{DynamicResource MenuFlyoutSubItemChevronPressed}" />
  </Style>

  <Style Selector="MenuItem:disabled">
    <Setter Property="Background" Value="{DynamicResource MenuFlyoutItemBackgroundDisabled}" />
    <Setter Property="BorderBrush" Value="{DynamicResource MenuFlyoutItemBorderBrushDisabled}" />
  </Style>
  <Style Selector="MenuItem:disabled /template/ TextBlock#PART_InputGestureText">
    <Setter Property="Foreground" Value="{DynamicResource MenuFlyoutItemKeyboardAcceleratorTextForegroundDisabled}" />
  </Style>
  <Style Selector="MenuItem:disabled /template/ Path#PART_ChevronPath">
    <Setter Property="Fill" Value="{DynamicResource MenuFlyoutSubItemChevronDisabled}" />
  </Style>

  <Style Selector="MenuItem:open /template/ Path#PART_ChevronPath">
    <Setter Property="Fill" Value="{DynamicResource MenuFlyoutSubItemChevronSubMenuOpened}" />
  </Style>

  <Style Selector="MenuItem:empty /template/ Path#PART_ChevronPath">
    <Setter Property="IsVisible" Value="False" />
  </Style>

  <Style Selector="MenuItem:separator">
    <Setter Property="Template">
      <ControlTemplate>
        <Separator />
      </ControlTemplate>
    </Setter>
  </Style>

  <Style Selector="MenuItem > Separator, ContextMenu > Separator">
    <Setter Property="Background" Value="{DynamicResource SystemControlForegroundBaseMediumLowBrush}" />
    <Setter Property="HorizontalAlignment" Value="Stretch" />
    <Setter Property="Margin" Value="{DynamicResource MenuFlyoutSeparatorThemePadding}" />
    <Setter Property="Height" Value="{DynamicResource MenuFlyoutSeparatorThemeHeight}" />
  </Style>
</Styles><|MERGE_RESOLUTION|>--- conflicted
+++ resolved
@@ -80,61 +80,6 @@
                                 HorizontalAlignment="Center"
                                 VerticalAlignment="Center" />
 
-<<<<<<< HEAD
-            <ContentPresenter Name="PART_HeaderPresenter"
-                              Content="{TemplateBinding Header}"
-                              VerticalAlignment="Center"
-                              HorizontalAlignment="Stretch"
-                              TextBlock.Foreground="{TemplateBinding Foreground}"
-                              Grid.Column="1">
-              <ContentPresenter.DataTemplates>
-                <DataTemplate DataType="sys:String">
-                  <AccessText Text="{Binding}" />
-                </DataTemplate>
-              </ContentPresenter.DataTemplates>
-            </ContentPresenter>
-            <TextBlock x:Name="PART_InputGestureText"
-                       Grid.Column="2"
-                       Classes="CaptionTextBlockStyle"
-                       Margin="{DynamicResource MenuInputGestureTextMargin}"
-                       Text="{TemplateBinding InputGesture,
-                                              Converter={StaticResource KeyGestureConverter}}"
-                       HorizontalAlignment="Right"
-                       VerticalAlignment="Center" />
-            <Path Name="PART_ChevronPath"
-                  Stretch="Uniform"
-                  Width="8"
-                  Height="16"
-                  Data="{StaticResource MenuItemChevronPathData}"
-                  Margin="{DynamicResource MenuFlyoutItemChevronMargin}"
-                  VerticalAlignment="Center"
-                  Grid.Column="3" />
-            <Popup Name="PART_Popup"
-                   WindowManagerAddShadowHint="True"
-                   PlacementMode="Right"
-                   IsLightDismissEnabled="True"
-                   IsOpen="{TemplateBinding IsSubMenuOpen, Mode=TwoWay}">
-              <Border Background="{DynamicResource MenuFlyoutPresenterBackground}"
-                      BorderBrush="{DynamicResource MenuFlyoutPresenterBorderBrush}"
-                      BorderThickness="{DynamicResource MenuFlyoutPresenterBorderThemeThickness}"
-                      Padding="{DynamicResource MenuFlyoutPresenterThemePadding}"
-                      MaxWidth="{DynamicResource FlyoutThemeMaxWidth}"
-                      MinHeight="{DynamicResource MenuFlyoutThemeMinHeight}"
-                      HorizontalAlignment="Stretch"
-                      CornerRadius="{DynamicResource OverlayCornerRadius}">
-                <ScrollViewer>
-                  <ItemsPresenter Name="PART_ItemsPresenter"
-                                  Items="{TemplateBinding Items}"
-                                  ItemsPanel="{TemplateBinding ItemsPanel}"
-                                  ItemTemplate="{TemplateBinding ItemTemplate}"
-                                  Margin="{DynamicResource MenuFlyoutScrollerMargin}"
-                                  Grid.IsSharedSizeScope="True" />
-                </ScrollViewer>
-              </Border>
-            </Popup>
-          </Grid>
-        </Border>
-=======
               <ContentPresenter Name="PART_HeaderPresenter"
                                 Content="{TemplateBinding Header}"
                                 VerticalAlignment="Center"
@@ -168,7 +113,7 @@
                  WindowManagerAddShadowHint="True"
                  PlacementMode="Right"
                  HorizontalOffset="{StaticResource MenuFlyoutSubItemPopupHorizontalOffset}"
-                 StaysOpen="True"
+                 IsLightDismissEnabled="True"
                  IsOpen="{TemplateBinding IsSubMenuOpen, Mode=TwoWay}">
             <Border Background="{DynamicResource MenuFlyoutPresenterBackground}"
                     BorderBrush="{DynamicResource MenuFlyoutPresenterBorderBrush}"
@@ -189,7 +134,6 @@
             </Border>
           </Popup>
         </Panel>
->>>>>>> 64928df1
       </ControlTemplate>
     </Setter>
   </Style>
@@ -216,13 +160,8 @@
             <Popup Name="PART_Popup"
                    WindowManagerAddShadowHint="False"
                    MinWidth="{Binding Bounds.Width, RelativeSource={RelativeSource TemplatedParent}}"
-<<<<<<< HEAD
                    IsLightDismissEnabled="True"
                    IsOpen="{TemplateBinding IsSubMenuOpen, Mode=TwoWay}">
-=======
-                   IsOpen="{TemplateBinding IsSubMenuOpen, Mode=TwoWay}"
-                   StaysOpen="True">
->>>>>>> 64928df1
               <Border Background="{DynamicResource MenuFlyoutPresenterBackground}"
                       BorderBrush="{DynamicResource MenuFlyoutPresenterBorderBrush}"
                       BorderThickness="{DynamicResource MenuFlyoutPresenterBorderThemeThickness}"
