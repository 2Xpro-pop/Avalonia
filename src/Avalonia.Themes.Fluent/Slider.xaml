--- conflicted
+++ resolved
@@ -58,19 +58,11 @@
                   <RowDefinition Height="{DynamicResource SliderPostContentMargin}" />
                 </Grid.RowDefinitions>
 
-<<<<<<< HEAD
                 <TickBar Name="TopTickBar" Placement="Top" Fill="{DynamicResource SliderTickBarFill}" Height="{DynamicResource SliderOutsideTickBarThemeHeight}" VerticalAlignment="Bottom" Margin="0,0,0,4" Grid.ColumnSpan="3" />
                 
                 <TickBar Name="HorizontalInlineTickBar" Placement="Top" Fill="{DynamicResource SliderInlineTickBarFill}" Height="{DynamicResource SliderTrackThemeHeight}" Grid.Row="1" Grid.ColumnSpan="3" />
                 
                 <TickBar Name="BottomTickBar" Placement="Bottom" Fill="{DynamicResource SliderTickBarFill}" Height="{DynamicResource SliderOutsideTickBarThemeHeight}" VerticalAlignment="Top" Margin="0,4,0,0" Grid.Row="2" Grid.ColumnSpan="3" />
-=======
-                <!--
-                <TickBar x:Name="TopTickBar" Visibility="Collapsed" Fill="{DynamicResource SliderTickBarFill}" Height="{DynamicResource SliderOutsideTickBarThemeHeight}" VerticalAlignment="Bottom" Margin="0,0,0,4" Grid.ColumnSpan="3" />
-                <TickBar x:Name="HorizontalInlineTickBar" Visibility="Collapsed" Fill="{DynamicResource SliderInlineTickBarFill}" Height="{DynamicResource SliderTrackThemeHeight}" Grid.Row="1" Grid.ColumnSpan="3" />
-                <TickBar x:Name="BottomTickBar" Visibility="Collapsed" Fill="{DynamicResource SliderTickBarFill}" Height="{DynamicResource SliderOutsideTickBarThemeHeight}" VerticalAlignment="Top" Margin="0,4,0,0" Grid.Row="2" Grid.ColumnSpan="3" />
-                -->
->>>>>>> a7624be4
 
                 <Track Name="PART_Track" Grid.Row="1" Grid.ColumnSpan="3" Orientation="Horizontal">
                   <Track.DecreaseButton>
@@ -126,23 +118,13 @@
                   <ColumnDefinition Width="Auto" />
                   <ColumnDefinition Width="{DynamicResource SliderPostContentMargin}" />
                 </Grid.ColumnDefinitions>
-<<<<<<< HEAD
  
                 <TickBar Name="LeftTickBar" Placement="Left" Fill="{DynamicResource SliderTickBarFill}" Width="{DynamicResource SliderOutsideTickBarThemeHeight}" HorizontalAlignment="Right" Margin="0,0,4,0" Grid.RowSpan="3" />
                 
                 <TickBar Name="VerticalInlineTickBar" Placement="Left" Fill="{DynamicResource SliderInlineTickBarFill}" Width="{DynamicResource SliderTrackThemeHeight}" Grid.Column="1" Grid.RowSpan="3" />
 
                 <TickBar Name="RightTickBar" Placement="Right" Fill="{DynamicResource SliderTickBarFill}" Width="{DynamicResource SliderOutsideTickBarThemeHeight}" HorizontalAlignment="Left" Margin="4,0,0,0" Grid.Column="2" Grid.RowSpan="3" /> 
-                
-=======
-
-                <!-- 
-                <TickBar x:Name="LeftTickBar" Visibility="Collapsed" Fill="{ThemeResource SliderTickBarFill}" Width="{ThemeResource SliderOutsideTickBarThemeHeight}" HorizontalAlignment="Right" Margin="0,0,4,0" Grid.RowSpan="3" />
-                <TickBar x:Name="VerticalInlineTickBar" Visibility="Collapsed" Fill="{ThemeResource SliderInlineTickBarFill}" Width="{ThemeResource SliderTrackThemeHeight}" Grid.Column="1" Grid.RowSpan="3" />
-                <TickBar x:Name="RightTickBar" Visibility="Collapsed" Fill="{ThemeResource SliderTickBarFill}" Width="{ThemeResource SliderOutsideTickBarThemeHeight}" HorizontalAlignment="Left" Margin="4,0,0,0" Grid.Column="2" Grid.RowSpan="3" /> 
-                -->
-
->>>>>>> a7624be4
+
                 <Track Name="PART_Track" Grid.Column="1" Grid.ColumnSpan="1" Grid.RowSpan="3" Orientation="Vertical">
                   <Track.DecreaseButton>
                     <RepeatButton Name="PART_DecreaseButton" Background="{TemplateBinding Foreground}">
