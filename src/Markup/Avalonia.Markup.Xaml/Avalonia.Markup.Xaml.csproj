--- conflicted
+++ resolved
@@ -31,11 +31,8 @@
         </Compile>
         <Compile Include="AvaloniaXamlLoaderPortableXaml.cs" />
         <Compile Include="AvaloniaXamlLoader.cs" />
-<<<<<<< HEAD
         <Compile Include="Converters\EasingTypeConverter.cs" />
-=======
         <Compile Include="Converters\CornerRadiusTypeConverter.cs" />
->>>>>>> 2ffe8faf
         <Compile Include="Converters\MatrixTypeConverter.cs" />
         <Compile Include="Converters\RectTypeConverter.cs" />
         <Compile Include="Converters\SetterValueTypeConverter.cs" />
