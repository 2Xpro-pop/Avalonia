--- conflicted
+++ resolved
@@ -39,7 +39,6 @@
   <ItemGroup>
     <Reference Include="SharpDX, Version=3.1.1.0, Culture=neutral, PublicKeyToken=b4dcf0f35e5521f1, processorArchitecture=MSIL">
       <HintPath>..\..\..\packages\SharpDX.3.1.1\lib\net45\SharpDX.dll</HintPath>
-<<<<<<< HEAD
       <Private>True</Private>
     </Reference>
     <Reference Include="SharpDX.Direct2D1, Version=3.1.1.0, Culture=neutral, PublicKeyToken=b4dcf0f35e5521f1, processorArchitecture=MSIL">
@@ -53,7 +52,6 @@
     <Reference Include="SharpDX.DXGI, Version=3.1.1.0, Culture=neutral, PublicKeyToken=b4dcf0f35e5521f1, processorArchitecture=MSIL">
       <HintPath>..\..\..\packages\SharpDX.DXGI.3.1.1\lib\net45\SharpDX.DXGI.dll</HintPath>
       <Private>True</Private>
-=======
     </Reference>
     <Reference Include="SharpDX.Direct2D1, Version=3.1.1.0, Culture=neutral, PublicKeyToken=b4dcf0f35e5521f1, processorArchitecture=MSIL">
       <HintPath>..\..\..\packages\SharpDX.Direct2D1.3.1.1\lib\net45\SharpDX.Direct2D1.dll</HintPath>
@@ -63,7 +61,6 @@
     </Reference>
     <Reference Include="SharpDX.DXGI, Version=3.1.1.0, Culture=neutral, PublicKeyToken=b4dcf0f35e5521f1, processorArchitecture=MSIL">
       <HintPath>..\..\..\packages\SharpDX.DXGI.3.1.1\lib\net45\SharpDX.DXGI.dll</HintPath>
->>>>>>> 089b505e
     </Reference>
     <Reference Include="System" />
     <Reference Include="System.Core" />
@@ -81,16 +78,11 @@
     <Compile Include="HwndRenderTarget.cs" />
     <Compile Include="Media\BrushImpl.cs" />
     <Compile Include="Media\BrushWrapper.cs" />
-<<<<<<< HEAD
     <Compile Include="Media\DrawingContextImpl.cs" />
     <Compile Include="Media\GeometryImpl.cs" />
     <Compile Include="Media\Imaging\RenderTargetBitmapImpl.cs" />
-=======
-    <Compile Include="Media\DrawingContext.cs" />
->>>>>>> 089b505e
     <Compile Include="Media\Imaging\BitmapImpl.cs" />
     <Compile Include="Media\Imaging\D2DBitmapImpl.cs" />
-    <Compile Include="Media\Imaging\RenderTargetBitmapImpl.cs" />
     <Compile Include="Media\Imaging\WicBitmapImpl.cs" />
     <Compile Include="Media\RadialGradientBrushImpl.cs" />
     <Compile Include="Media\LinearGradientBrushImpl.cs" />
@@ -103,7 +95,6 @@
     <Compile Include="Media\FormattedTextImpl.cs" />
     <Compile Include="PrimitiveExtensions.cs" />
     <Compile Include="Properties\AssemblyInfo.cs" />
-    <Compile Include="HwndRenderTarget.cs" />
     <Compile Include="RenderTarget.cs" />
     <Compile Include="SwapChainRenderTarget.cs" />
   </ItemGroup>
