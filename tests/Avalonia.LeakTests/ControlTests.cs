--- conflicted
+++ resolved
@@ -421,81 +421,7 @@
                     Assert.Equal(0, memory.GetObjects(where => where.Type.Is<Canvas>()).ObjectsCount));
             }
         }
-
-<<<<<<< HEAD
-        // [Fact]
-        // public void Attached_ContextMenu_Is_Freed()
-        // {
-        //     using (Start())
-        //     {
-        //         void AttachShowAndDetachContextMenu(Control control)
-        //         {
-        //             var contextMenu = new ContextMenu
-        //             {
-        //                 Items = new[]
-        //                 {
-        //                     new MenuItem { Header = "Foo" },
-        //                     new MenuItem { Header = "Foo" },
-        //                 }
-        //             };
-
-        //             control.ContextMenu = contextMenu;
-        //             contextMenu.Open(control);
-        //             contextMenu.Close();
-        //             control.ContextMenu = null;
-        //         }
-
-        //         var window = new Window();
-        //         window.Show();
-
-        //         Assert.Same(window, FocusManager.Instance.Current);
-
-        //         AttachShowAndDetachContextMenu(window);
-
-        //         Mock.Get(window.PlatformImpl).ResetCalls();
-        //         dotMemory.Check(memory =>
-        //             Assert.Equal(0, memory.GetObjects(where => where.Type.Is<ContextMenu>()).ObjectsCount));
-        //         dotMemory.Check(memory =>
-        //             Assert.Equal(0, memory.GetObjects(where => where.Type.Is<MenuItem>()).ObjectsCount));
-        //     }
-        // }
-
-        // [Fact]
-        // public void Standalone_ContextMenu_Is_Freed()
-        // {
-        //     using (Start())
-        //     {
-        //         void BuildAndShowContextMenu(Control control)
-        //         {
-        //             var contextMenu = new ContextMenu
-        //             {
-        //                 Items = new[]
-        //                 {
-        //                     new MenuItem { Header = "Foo" },
-        //                     new MenuItem { Header = "Foo" },
-        //                 }
-        //             };
-
-        //             contextMenu.Open(control);
-        //             contextMenu.Close();
-        //         }
-
-        //         var window = new Window();
-        //         window.Show();
-
-        //         Assert.Same(window, FocusManager.Instance.Current);
-
-        //         BuildAndShowContextMenu(window);
-        //         BuildAndShowContextMenu(window);
-
-        //         Mock.Get(window.PlatformImpl).ResetCalls();
-        //         dotMemory.Check(memory =>
-        //             Assert.Equal(0, memory.GetObjects(where => where.Type.Is<ContextMenu>()).ObjectsCount));
-        //         dotMemory.Check(memory =>
-        //             Assert.Equal(0, memory.GetObjects(where => where.Type.Is<MenuItem>()).ObjectsCount));
-        //     }
-        // }
-=======
+  
         [Fact]
         public void Attached_ContextMenu_Is_Freed()
         {
@@ -586,8 +512,7 @@
                     Assert.Equal(initialMenuItemCount, memory.GetObjects(where => where.Type.Is<MenuItem>()).ObjectsCount));
             }
         }
->>>>>>> b5184bf4
-
+      
         [Fact]
         public void Path_Is_Freed()
         {
