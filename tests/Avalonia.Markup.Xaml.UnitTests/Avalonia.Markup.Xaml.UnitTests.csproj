﻿<Project Sdk="Microsoft.NET.Sdk" ToolsVersion="15.0">
  <PropertyGroup>
    <TargetFrameworks>net461;netcoreapp1.1</TargetFrameworks>
  </PropertyGroup>
<<<<<<< HEAD
  <PropertyGroup Condition=" '$(Configuration)|$(Platform)' == 'Debug|AnyCPU' ">
    <DebugSymbols>true</DebugSymbols>
    <DebugType>full</DebugType>
    <Optimize>false</Optimize>
    <OutputPath>bin\Debug\</OutputPath>
    <DefineConstants>TRACE;DEBUG;OMNIXAML_no</DefineConstants>
    <ErrorReport>prompt</ErrorReport>
    <WarningLevel>4</WarningLevel>
  </PropertyGroup>
  <PropertyGroup Condition=" '$(Configuration)|$(Platform)' == 'Release|AnyCPU' ">
    <DebugType>pdbonly</DebugType>
    <Optimize>true</Optimize>
    <OutputPath>bin\Release\</OutputPath>
    <DefineConstants>TRACE</DefineConstants>
    <ErrorReport>prompt</ErrorReport>
    <WarningLevel>4</WarningLevel>
  </PropertyGroup>
  <PropertyGroup Condition="'$(Configuration)|$(Platform)' == 'DebugOmniXaml|AnyCPU'">
    <DebugSymbols>true</DebugSymbols>
    <OutputPath>bin\DebugOmniXaml\</OutputPath>
    <DefineConstants>TRACE;DEBUG;OMNIXAML</DefineConstants>
    <DebugType>full</DebugType>
    <PlatformTarget>AnyCPU</PlatformTarget>
    <ErrorReport>prompt</ErrorReport>
    <CodeAnalysisRuleSet>MinimumRecommendedRules.ruleset</CodeAnalysisRuleSet>
  </PropertyGroup>
  <ItemGroup>
    <Reference Include="Moq, Version=4.2.1510.2205, Culture=neutral, PublicKeyToken=69f491c39445e920, processorArchitecture=MSIL">
      <HintPath>..\..\packages\Moq.4.2.1510.2205\lib\net40\Moq.dll</HintPath>
      <Private>True</Private>
    </Reference>
    <Reference Include="Splat, Version=1.6.2.0, Culture=neutral, processorArchitecture=MSIL">
      <HintPath>..\..\packages\Splat.1.6.2\lib\Net45\Splat.dll</HintPath>
      <Private>True</Private>
    </Reference>
    <Reference Include="Sprache, Version=2.1.0.0, Culture=neutral, processorArchitecture=MSIL">
      <HintPath>..\..\packages\Sprache.2.1.0\lib\net40\Sprache.dll</HintPath>
    </Reference>
    <Reference Include="System" />
    <Reference Include="System.Reactive.Core, Version=3.0.0.0, Culture=neutral, PublicKeyToken=94bc3704cddfc263, processorArchitecture=MSIL">
      <HintPath>..\..\packages\System.Reactive.Core.3.0.0\lib\net45\System.Reactive.Core.dll</HintPath>
      <Private>True</Private>
    </Reference>
    <Reference Include="System.Reactive.Interfaces, Version=3.0.0.0, Culture=neutral, PublicKeyToken=94bc3704cddfc263, processorArchitecture=MSIL">
      <HintPath>..\..\packages\System.Reactive.Interfaces.3.0.0\lib\net45\System.Reactive.Interfaces.dll</HintPath>
      <Private>True</Private>
    </Reference>
    <Reference Include="System.Reactive.Linq, Version=3.0.0.0, Culture=neutral, PublicKeyToken=94bc3704cddfc263, processorArchitecture=MSIL">
      <HintPath>..\..\packages\System.Reactive.Linq.3.0.0\lib\net45\System.Reactive.Linq.dll</HintPath>
      <Private>True</Private>
    </Reference>
    <Reference Include="xunit.abstractions, Version=2.0.0.0, Culture=neutral, PublicKeyToken=8d05b1bb7a6fdb6c">
      <HintPath>..\..\packages\xunit.abstractions.2.0.0\lib\net35\xunit.abstractions.dll</HintPath>
    </Reference>
    <Reference Include="xunit.assert, Version=2.1.0.3179, Culture=neutral, PublicKeyToken=8d05b1bb7a6fdb6c, processorArchitecture=MSIL">
      <HintPath>..\..\packages\xunit.assert.2.1.0\lib\dotnet\xunit.assert.dll</HintPath>
      <Private>True</Private>
    </Reference>
    <Reference Include="xunit.core, Version=2.1.0.3179, Culture=neutral, PublicKeyToken=8d05b1bb7a6fdb6c, processorArchitecture=MSIL">
      <HintPath>..\..\packages\xunit.extensibility.core.2.1.0\lib\dotnet\xunit.core.dll</HintPath>
      <Private>True</Private>
    </Reference>
    <Reference Include="xunit.execution.desktop, Version=2.1.0.3179, Culture=neutral, PublicKeyToken=8d05b1bb7a6fdb6c, processorArchitecture=MSIL">
      <HintPath>..\..\packages\xunit.extensibility.execution.2.1.0\lib\net45\xunit.execution.desktop.dll</HintPath>
      <Private>True</Private>
    </Reference>
  </ItemGroup>
  <Choose>
    <When Condition="('$(VisualStudioVersion)' == '10.0' or '$(VisualStudioVersion)' == '') and '$(TargetFrameworkVersion)' == 'v3.5'">
      <ItemGroup>
        <Reference Include="Microsoft.VisualStudio.QualityTools.UnitTestFramework, Version=10.1.0.0, Culture=neutral, PublicKeyToken=b03f5f7f11d50a3a, processorArchitecture=MSIL" />
      </ItemGroup>
    </When>
    <Otherwise />
  </Choose>
  <ItemGroup>
    <Compile Include="Context\AvaloniaNamespaceRegistryTest.cs" />
    <Compile Include="Data\BindingTests_DataValidation.cs" />
    <Compile Include="Data\BindingTests_Source.cs" />
    <Compile Include="Data\BindingTests_ElementName.cs" />
    <Compile Include="Data\BindingTests_Self.cs" />
    <Compile Include="Data\MultiBindingTests.cs" />
    <Compile Include="Data\BindingTests_TemplatedParent.cs" />
    <Compile Include="Data\BindingTests.cs" />
    <Compile Include="Converters\AvaloniaPropertyConverterTest.cs" />
    <Compile Include="Parsers\SelectorGrammarTests.cs" />
    <Compile Include="Properties\AssemblyInfo.cs" />
    <Compile Include="SampleAvaloniaObject.cs" />
    <Compile Include="StyleTests.cs" />
    <Compile Include="Templates\MemberSelectorTests.cs" />
    <Compile Include="Templates\DataTemplateTests.cs" />
    <Compile Include="Xaml\BasicTests.cs" />
    <Compile Include="Xaml\ControlBindingTests.cs" />
    <Compile Include="Xaml\BindingTests.cs" />
    <Compile Include="Xaml\DataTemplateTests.cs" />
    <Compile Include="Xaml\InitializationOrderTracker.cs" />
    <Compile Include="Xaml\NonControl.cs" />
    <Compile Include="Xaml\TreeDataTemplateTests.cs" />
    <Compile Include="TypeProviderMock.cs" />
    <Compile Include="TestViewModel.cs" />
    <Compile Include="Xaml\StyleTests.cs" />
  </ItemGroup>
  <ItemGroup>
    <ProjectReference Include="..\..\src\Markup\Avalonia.Markup.Xaml\Avalonia.Markup.Xaml.csproj">
      <Project>{3E53A01A-B331-47F3-B828-4A5717E77A24}</Project>
      <Name>Avalonia.Markup.Xaml</Name>
    </ProjectReference>
    <ProjectReference Include="..\..\src\Markup\Avalonia.Markup\Avalonia.Markup.csproj">
      <Project>{6417e941-21bc-467b-a771-0de389353ce6}</Project>
      <Name>Avalonia.Markup</Name>
    </ProjectReference>
    <ProjectReference Include="..\..\src\Avalonia.Animation\Avalonia.Animation.csproj">
      <Project>{D211E587-D8BC-45B9-95A4-F297C8FA5200}</Project>
      <Name>Avalonia.Animation</Name>
    </ProjectReference>
    <ProjectReference Include="..\..\src\Avalonia.Base\Avalonia.Base.csproj">
      <Project>{B09B78D8-9B26-48B0-9149-D64A2F120F3F}</Project>
      <Name>Avalonia.Base</Name>
    </ProjectReference>
    <ProjectReference Include="..\..\src\Avalonia.Controls\Avalonia.Controls.csproj">
      <Project>{D2221C82-4A25-4583-9B43-D791E3F6820C}</Project>
      <Name>Avalonia.Controls</Name>
    </ProjectReference>
    <ProjectReference Include="..\..\src\Avalonia.Input\Avalonia.Input.csproj">
      <Project>{62024B2D-53EB-4638-B26B-85EEAA54866E}</Project>
      <Name>Avalonia.Input</Name>
    </ProjectReference>
    <ProjectReference Include="..\..\src\Avalonia.Interactivity\Avalonia.Interactivity.csproj">
      <Project>{6B0ED19D-A08B-461C-A9D9-A9EE40B0C06B}</Project>
      <Name>Avalonia.Interactivity</Name>
    </ProjectReference>
    <ProjectReference Include="..\..\src\Avalonia.Layout\Avalonia.Layout.csproj">
      <Project>{42472427-4774-4C81-8AFF-9F27B8E31721}</Project>
      <Name>Avalonia.Layout</Name>
    </ProjectReference>
    <ProjectReference Include="..\..\src\Avalonia.ReactiveUI\Avalonia.ReactiveUI.csproj">
      <Project>{6417B24E-49C2-4985-8DB2-3AB9D898EC91}</Project>
      <Name>Avalonia.ReactiveUI</Name>
    </ProjectReference>
    <ProjectReference Include="..\..\src\Avalonia.Visuals\Avalonia.Visuals.csproj">
      <Project>{EB582467-6ABB-43A1-B052-E981BA910E3A}</Project>
      <Name>Avalonia.Visuals</Name>
    </ProjectReference>
    <ProjectReference Include="..\..\src\Avalonia.Styling\Avalonia.Styling.csproj">
      <Project>{F1BAA01A-F176-4C6A-B39D-5B40BB1B148F}</Project>
      <Name>Avalonia.Styling</Name>
    </ProjectReference>
    <ProjectReference Include="..\..\src\Avalonia.Themes.Default\Avalonia.Themes.Default.csproj">
      <Project>{3E10A5FA-E8DA-48B1-AD44-6A5B6CB7750F}</Project>
      <Name>Avalonia.Themes.Default</Name>
    </ProjectReference>
    <ProjectReference Include="..\..\src\Markup\Portable.Xaml\src\Portable.Xaml\Portable.Xaml-pcl259.csproj">
      <Project>{179484ec-db00-451a-ad2d-2e2ab20de519}</Project>
      <Name>Portable.Xaml-pcl259</Name>
    </ProjectReference>
    <ProjectReference Include="..\Avalonia.UnitTests\Avalonia.UnitTests.csproj">
      <Project>{88060192-33d5-4932-b0f9-8bd2763e857d}</Project>
      <Name>Avalonia.UnitTests</Name>
    </ProjectReference>
  </ItemGroup>
  <ItemGroup>
    <None Include="app.config" />
    <None Include="packages.config" />
  </ItemGroup>
=======
  <Import Project="..\..\build\UnitTests.NetCore.targets" />
  <Import Project="..\..\build\Moq.props" />
  <Import Project="..\..\build\XUnit.props" />
  <Import Project="..\..\build\Rx.props" />
  <Import Project="..\..\build\Microsoft.Reactive.Testing.props" />
  <Import Project="..\..\build\Splat.props" />
  <Import Project="..\..\build\Sprache.props" />
>>>>>>> d5a145b2
  <ItemGroup>
    <ProjectReference Include="..\..\src\Markup\Avalonia.Markup.Xaml\Avalonia.Markup.Xaml.csproj" />
    <ProjectReference Include="..\..\src\Markup\Avalonia.Markup\Avalonia.Markup.csproj" />
    <ProjectReference Include="..\..\src\Avalonia.Animation\Avalonia.Animation.csproj" />
    <ProjectReference Include="..\..\src\Avalonia.Base\Avalonia.Base.csproj" />
    <ProjectReference Include="..\..\src\Avalonia.Controls\Avalonia.Controls.csproj" />
    <ProjectReference Include="..\..\src\Avalonia.Input\Avalonia.Input.csproj" />
    <ProjectReference Include="..\..\src\Avalonia.Interactivity\Avalonia.Interactivity.csproj" />
    <ProjectReference Include="..\..\src\Avalonia.Layout\Avalonia.Layout.csproj" />
    <ProjectReference Include="..\..\src\Avalonia.ReactiveUI\Avalonia.ReactiveUI.csproj" />
    <ProjectReference Include="..\..\src\Avalonia.Visuals\Avalonia.Visuals.csproj" />
    <ProjectReference Include="..\..\src\Avalonia.Styling\Avalonia.Styling.csproj" />
    <ProjectReference Include="..\..\src\Avalonia.Themes.Default\Avalonia.Themes.Default.csproj" />
    <ProjectReference Include="..\Avalonia.UnitTests\Avalonia.UnitTests.csproj" />
  </ItemGroup>
  <ItemGroup>
    <EmbeddedResource Include="Xaml\Style1.xaml">
      <SubType>Designer</SubType>
    </EmbeddedResource>
  </ItemGroup>
  <ItemGroup>
    <EmbeddedResource Include="Xaml\Style2.xaml">
      <SubType>Designer</SubType>
    </EmbeddedResource>
  </ItemGroup>
  <ItemGroup>
    <Service Include="{82A7F48D-3B50-4B1E-B82E-3ADA8210C358}" />
  </ItemGroup>
</Project><|MERGE_RESOLUTION|>--- conflicted
+++ resolved
@@ -2,7 +2,6 @@
   <PropertyGroup>
     <TargetFrameworks>net461;netcoreapp1.1</TargetFrameworks>
   </PropertyGroup>
-<<<<<<< HEAD
   <PropertyGroup Condition=" '$(Configuration)|$(Platform)' == 'Debug|AnyCPU' ">
     <DebugSymbols>true</DebugSymbols>
     <DebugType>full</DebugType>
@@ -167,7 +166,6 @@
     <None Include="app.config" />
     <None Include="packages.config" />
   </ItemGroup>
-=======
   <Import Project="..\..\build\UnitTests.NetCore.targets" />
   <Import Project="..\..\build\Moq.props" />
   <Import Project="..\..\build\XUnit.props" />
@@ -175,7 +173,6 @@
   <Import Project="..\..\build\Microsoft.Reactive.Testing.props" />
   <Import Project="..\..\build\Splat.props" />
   <Import Project="..\..\build\Sprache.props" />
->>>>>>> d5a145b2
   <ItemGroup>
     <ProjectReference Include="..\..\src\Markup\Avalonia.Markup.Xaml\Avalonia.Markup.Xaml.csproj" />
     <ProjectReference Include="..\..\src\Markup\Avalonia.Markup\Avalonia.Markup.csproj" />
