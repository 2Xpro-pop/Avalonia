--- conflicted
+++ resolved
@@ -302,12 +302,7 @@
         }
 
         [Fact]
-<<<<<<< HEAD
-#endif
         public async Task Path_Tick_Scaled()
-=======
-        public void Path_Tick_Scaled()
->>>>>>> 432153c0
         {
             Decorator target = new Decorator
             {
@@ -330,12 +325,7 @@
         }
 
         [Fact]
-<<<<<<< HEAD
-#endif
         public async Task Path_Tick_Scaled_Stroke_8px()
-=======
-        public void Path_Tick_Scaled_Stroke_8px()
->>>>>>> 432153c0
         {
             Decorator target = new Decorator
             {
